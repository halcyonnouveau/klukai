//! Start the root agent tasks

use std::time::Instant;

use crate::api::public::execute_schema;
use crate::{
    agent::{
        handlers::{self, spawn_handle_db_maintenance},
        metrics, setup, util, AgentOptions,
    },
    broadcast::runtime_loop,
    transport::Transport,
};
use corro_types::{
    actor::ActorId,
    agent::{Agent, BookedVersions, Bookie},
    base::CrsqlSeq,
    channel::bounded,
    config::{Config, PerfConfig},
};

use futures::{FutureExt, StreamExt, TryStreamExt};
use spawn::spawn_counted;
use tokio::task::JoinHandle;
use tracing::{error, info};
use tripwire::Tripwire;

/// Start a new agent with an existing configuration
///
/// First initialise `AgentOptions` state via `setup()`, then spawn a
/// new task that runs the main agent state machine
pub async fn start_with_config(
    conf: Config,
    tripwire: Tripwire,
) -> eyre::Result<(Agent, Bookie, Transport, Vec<JoinHandle<()>>)> {
    let (agent, opts) = setup(conf.clone(), tripwire.clone()).await?;
    let transport = opts.transport.clone();

    let (bookie, handles) = run(agent.clone(), opts, conf.perf).await?;

    Ok((agent, bookie, transport, handles))
}

async fn run(
    agent: Agent,
    opts: AgentOptions,
    pconf: PerfConfig,
) -> eyre::Result<(Bookie, Vec<JoinHandle<()>>)> {
    let AgentOptions {
        gossip_server_endpoint,
        transport,
        api_listeners,
        tripwire,
        lock_registry,
        rx_bcast,
        rx_apply,
        rx_clear_buf,
        rx_changes,
        rx_foca,
        subs_manager,
        subs_bcast_cache,
        updates_bcast_cache,
        rtt_rx,
    } = opts;

    // Get our gossip address and make sure it's valid
    let gossip_addr = gossip_server_endpoint.local_addr()?;

<<<<<<< HEAD
=======
    //// Start PG server to accept query requests from PG clients
    // TODO: pull this out into a separate function?
    if let Some(pg_confs) = agent.config().api.pg.clone() {
        info!("Starting PostgreSQL wire-compatible server");
        for pg_conf in pg_confs {
            let pg_server = corro_pg::start(agent.clone(), pg_conf, tripwire.clone()).await?;
            info!(
                "Started PostgreSQL wire-compatible server, listening at {}",
                pg_server.local_addr
            );
        }
    }

>>>>>>> fd15e641
    let (to_send_tx, to_send_rx) = bounded(pconf.to_send_channel_len, "to_send");
    let (notifications_tx, notifications_rx) =
        bounded(pconf.notifications_channel_len, "notifications");

    //// Start the main SWIM runtime loop
    runtime_loop(
        // here the agent already has the current cluster_id, we don't need to pass one
        agent.actor(None),
        agent.clone(),
        transport.clone(),
        rx_foca,
        rx_bcast,
        to_send_tx,
        notifications_tx,
        tripwire.clone(),
    );

    //// Update member connection RTTs
    handlers::spawn_rtt_handler(&agent, rtt_rx);

    handlers::spawn_swim_announcer(&agent, gossip_addr, tripwire.clone());

    // Load existing cluster members into the SWIM runtime
    util::initialise_foca(&agent).await;

    // Load schema from paths
    let stmts = corro_utils::read_files_from_paths(&agent.config().db.schema_paths).await?;
    if !stmts.is_empty() {
        if let Err(e) = execute_schema(&agent, stmts).await {
            error!("could not execute schema: {e}");
        }
    }

    let mut handles = vec![];
    // Setup client http API
    let mut http_handles = util::setup_http_api_handler(
        &agent,
        &tripwire,
        subs_bcast_cache,
        updates_bcast_cache,
        &subs_manager,
        api_listeners,
    )
    .await?;
    handles.append(&mut http_handles);

    tokio::spawn(util::clear_buffered_meta_loop(agent.clone(), rx_clear_buf));

    tokio::spawn(metrics::metrics_loop(agent.clone(), transport.clone()));
    tokio::spawn(handlers::handle_gossip_to_send(
        transport.clone(),
        to_send_rx,
    ));
    tokio::spawn(handlers::handle_notifications(
        agent.clone(),
        notifications_rx,
    ));

    spawn_handle_db_maintenance(&agent);

    let bookie = Bookie::new_with_registry(Default::default(), lock_registry);
    {
        let mut w = bookie.write::<&str, _>("init", None).await;
        w.insert(agent.actor_id(), agent.booked().clone());
    }

    let start = Instant::now();
    {
        let conn = agent.pool().read().await?;
        // check __corro_seq_bookkeeping for any actor ids that we only have partial changes for.
        let actor_ids: Vec<ActorId> = conn
            .prepare(
                "SELECT site_id FROM crsql_site_id WHERE ordinal > 0
                        UNION
                    SELECT distinct site_id FROM __corro_seq_bookkeeping",
            )?
            .query_map([], |row| row.get(0))
            .and_then(|rows| rows.collect::<rusqlite::Result<Vec<_>>>())?;

        // not strictly required, but we don't need to keep it open
        drop(conn);

        let pool = agent.pool();

        let mut buf = futures::stream::iter(
            actor_ids
                .into_iter()
                // don't re-process the current actor!
                .filter(|other_actor_id| *other_actor_id != agent.actor_id())
                .map(|actor_id| {
                    let pool = pool.clone();
                    async move {
                        tokio::spawn(async move {
                            let conn = pool.read().await?;

                            tokio::task::block_in_place(|| {
                                BookedVersions::from_conn(&conn, actor_id)
                                    .map(|bv| (actor_id, bv))
                                    .map_err(eyre::Report::from)
                            })
                        })
                        .await?
                    }
                }),
        )
        .buffer_unordered(4);

        while let Some((actor_id, bv)) = TryStreamExt::try_next(&mut buf).await? {
            for (version, partial) in bv.partials.iter() {
                let gaps_count = partial.seqs.gaps(&(CrsqlSeq(0)..=partial.last_seq)).count();

                if gaps_count == 0 {
                    info!(%actor_id, %version, "found fully buffered, unapplied, changes! scheduling apply");
                    let tx_apply = agent.tx_apply().clone();
                    let version = *version;
                    tokio::spawn(async move {
                        if let Err(e) = tx_apply.send((actor_id, version)).await {
                            error!("could not schedule buffered changes application: {e}");
                        }
                    });
                }
            }

            bookie
                .write::<&str, _>("replace_actor", None)
                .await
                .replace_actor(actor_id, bv);
        }
    }

    info!("Bookkeeping fully loaded in {:?}", start.elapsed());

    spawn_counted(
        util::sync_loop(
            agent.clone(),
            bookie.clone(),
            transport.clone(),
            tripwire.clone(),
        )
        .inspect(|_| info!("corrosion agent sync loop is done")),
    );

    spawn_counted(
        util::apply_fully_buffered_changes_loop(
            agent.clone(),
            bookie.clone(),
            rx_apply,
            tripwire.clone(),
        )
        .inspect(|_| info!("corrosion buffered changes loop is done")),
    );

    info!("Starting peer API on udp/{gossip_addr} (QUIC)");

    //// Start an incoming (corrosion) connection handler.  This
    //// future tree spawns additional message type sub-handlers
    handlers::spawn_gossipserver_handler(&agent, &bookie, &tripwire, gossip_server_endpoint);

    let changes_handle = spawn_counted(
        handlers::handle_changes(agent.clone(), bookie.clone(), rx_changes, tripwire.clone())
            .inspect(|_| info!("corrosion handle changes loop is done")),
    );
    handles.push(changes_handle);

    Ok((bookie, handles))
}<|MERGE_RESOLUTION|>--- conflicted
+++ resolved
@@ -66,22 +66,6 @@
     // Get our gossip address and make sure it's valid
     let gossip_addr = gossip_server_endpoint.local_addr()?;
 
-<<<<<<< HEAD
-=======
-    //// Start PG server to accept query requests from PG clients
-    // TODO: pull this out into a separate function?
-    if let Some(pg_confs) = agent.config().api.pg.clone() {
-        info!("Starting PostgreSQL wire-compatible server");
-        for pg_conf in pg_confs {
-            let pg_server = corro_pg::start(agent.clone(), pg_conf, tripwire.clone()).await?;
-            info!(
-                "Started PostgreSQL wire-compatible server, listening at {}",
-                pg_server.local_addr
-            );
-        }
-    }
-
->>>>>>> fd15e641
     let (to_send_tx, to_send_rx) = bounded(pconf.to_send_channel_len, "to_send");
     let (notifications_tx, notifications_rx) =
         bounded(pconf.notifications_channel_len, "notifications");
