--- conflicted
+++ resolved
@@ -10,7 +10,6 @@
 homepage = "https://github.com/halcyonnouveau/klukai"
 
 [workspace.dependencies]
-<<<<<<< HEAD
 # Workspace crates
 klukai-agent = { version = "0.1.3", path = "crates/klukai-agent" }
 klukai-client = { version = "0.2.2", path = "crates/klukai-client" }
@@ -20,72 +19,6 @@
 # Async runtime and utilities
 futures = "0.3"
 futures-util = "0.3"
-=======
-arc-swap = { version = "1.6.0" }
-antithesis_sdk = { version = "0.2.5", default-features = false }
-assert2 = "0.3.10"
-async-trait = "0.1.68"
-axum = { version = "0.6.15", features = ["http2", "ws", "tracing", "headers"] }
-deadpool = "0.12.0"
-deadpool-sqlite = "0.12.0"
-bincode = "2.0"
-build-info = "0.0.35"
-build-info-build = { version = "0.0.35" }
-bytes = "1.4.0"
-camino = {version = "1.1.4", features = ["serde1"] }
-clap = { version = "4.2.4", features = ["derive"] }
-compact_str = { version = "0.7.0", "features" = ["serde"] }
-config = {version = "0.13.3", default-features = false, features = ["toml"] }
-crc32fast = "1.3.2"
-enquote = "1.1.0"
-eyre = "0.6.8"
-fallible-iterator = "0.3.0"
-foca = { version = "0.19.0", features = ["std", "tracing", "bincode-codec", "serde"] }
-futures = "0.3.28"
-futures-util = "0.3.28"
-governor = { version = "0.10.0" }
-hex = "0.4.3"
-hickory-resolver = "0.25"
-hostname = "0.3.1"
-http-body = "0.4.5"
-hyper = { version = "0.14.26", features = ["h2", "http1", "http2", "server", "tcp", "stream", "client", "runtime"] }
-hyper-rustls = { version = "0.24.0", features = ["http2"] }
-indexmap = { version = "2.1.0", features = ["serde"] }
-itertools = { version = "0.14" }
-metrics = "0.24.2"
-metrics-exporter-prometheus = { version = "0.17.2", default-features = false, features = ["http-listener"] }
-metrics-util = { version = "0.20.0" }
-nom = "7.0"
-once_cell = "1.17.1"
-opentelemetry = { version = "0.30.0" }
-opentelemetry-otlp = { version = "0.30.0", features = ["grpc-tonic"] }
-opentelemetry_sdk = { version = "0.30.0", features = ["experimental_trace_batch_span_processor_with_async_runtime", "experimental_async_runtime", "rt-tokio"] }
-opentelemetry-semantic-conventions = { version = "0.30.0", features = ["semconv_experimental"] }
-parking_lot = { version = "0.12.1" }
-pin-project-lite = "0.2.9"
-quinn = "0.10.2"
-quinn-proto = "0.10.5"
-quinn-plaintext = { version = "0.2.0" }
-quoted-string = "0.6.1"
-rand = { version = "0.9", features = ["small_rng"] }
-rangemap = { version = "1.5.1", features = ["serde1"] }
-rcgen = { version = "0.11.1", features = ["x509-parser"] }
-rhai = { version = "1.15.1", features = ["sync"] }
-rusqlite = { version = "0.33.0", features = ["serde_json", "time", "bundled", "uuid", "array", "load_extension", "column_decltype", "vtab", "functions", "chrono", "series", "trace"] }
-rustls = { version = "0.21.0", features = ["dangerous_configuration", "quic"] }
-rustls-pemfile = "1.0.2"
-seahash = "4.1.0"
-serde = "1.0.159"
-serde_json = { version = "1.0.95", features = ["raw_value"] }
-serde_with = "2.3.2"
-smallvec = { version = "1.11.0", features = ["serde", "write", "union"] }
-speedy = { version = "0.8.7", features = ["uuid", "smallvec", "indexmap", "indexmap_v2" ], package = "speedy" }
-sqlite3-parser = "0.12.0"
-strum = { version = "0.24.1", features = ["derive"] }
-tempfile = "3.5.0"
-thiserror = "1.0.40"
-time = { version = "0.3.15", features = ["macros", "serde-well-known"] }
->>>>>>> 27fd137a
 tokio = { version = "1.41", features = ["full"] }
 tokio-metrics = "0.4"
 tokio-serde = { version = "0.8", features = ["json"] }
@@ -153,7 +86,7 @@
 serde = "1.0"
 serde_json = { version = "1.0", features = ["raw_value"] }
 serde_with = "3.14"
-speedy = { version = "0.8", features = ["uuid", "smallvec", "indexmap"] }
+speedy = { version = "0.8", features = ["uuid", "smallvec", "indexmap", "indexmap_v2" ], package = "speedy" }
 
 # Observability and tracing
 metrics = "0.24"
@@ -163,11 +96,10 @@
 metrics-util = "0.20"
 opentelemetry = { version = "0.30", features = ["trace", "metrics", "logs"] }
 opentelemetry-otlp = { version = "0.30", features = ["grpc-tonic", "trace"] }
-opentelemetry-semantic-conventions = "0.30"
-opentelemetry_sdk = { version = "0.30", features = ["rt-tokio", "trace"] }
+opentelemetry-semantic-conventions = { version = "0.30", features = ["semconv_experimental"] }
+opentelemetry_sdk = { version = "0.30", features = ["experimental_trace_batch_span_processor_with_async_runtime", "experimental_async_runtime", "rt-tokio"] }
 tracing = "0.1"
 tracing-filter = { version = "0.1.0-alpha.2", features = ["smallvec"] }
-<<<<<<< HEAD
 tracing-opentelemetry = { version = "0.31", default-features = false, features = [
     "tracing-log",
 ] }
@@ -233,14 +165,6 @@
 # Testing and development
 antithesis_sdk = { version = "0.2", default-features = false }
 assert2 = "0.3"
-=======
-tracing-opentelemetry = { version = "0.31.0", default-features = false, features = ["tracing-log"]}
-tracing-subscriber = { version = "0.3.16", features = ["json", "env-filter"] }
-uhlc = { version = "0.7", features = ["defmt"] }
-uuid = { version = "1.3.1", features = ["v4", "serde"] }
-webpki = { version = "0.22.0", features = ["std"] }
-http = { version = "0.2.9" }
->>>>>>> 27fd137a
 
 [profile.release]
 debug = 1
